const express = require("express");
const cheerio = require("cheerio");
const axios = require("axios");
const cors = require("cors");
const rateLimit = require("express-rate-limit");
require("dotenv").config();

const app = express();
<<<<<<< HEAD

// Security and configuration improvements
app.use(cors());
app.use(express.static("public")); // Serve frontend files
app.use(express.json());

// Rate limiting middleware (example)
const rateLimit = require("express-rate-limit");
const limiter = rateLimit({
  windowMs: 15 * 60 * 1000, // 15 minutes
  max: 100 // limit each IP to 100 requests per windowMs
});
app.use(limiter);

// Enhanced API endpoint
app.get("/api/weather/:city", async (req, res) => {
  try {
    const response = await axios.get(
      `${process.env.SCRAPE_API_FIRST}${encodeURIComponent(req.params.city)}${process.env.SCRAPE_API_LAST}`
    );
    
    const $ = cheerio.load(response.data);
    
    // Improved error handling for element selection
    const getElementText = (selector) => $(selector).text()?.trim() || null;

    const weatherData = {
      date: getElementText(process.env.DATE_CLASS),
      temperature: getElementText(process.env.TEMPERATURE_CLASS),
      condition: getElementText(process.env.CONDITION_CLASS), // New condition field
      minTemperature: getElementText(process.env.MIN_TEMP_CLASS),
      maxTemperature: getElementText(process.env.MAX_TEMP_CLASS),
      humidity: getElementText(process.env.HUMIDITY_CLASS),
      pressure: getElementText(process.env.PRESSURE_CLASS)
    };

    // Validate essential data
    if (!weatherData.temperature || !weatherData.condition) {
      return res.status(404).json({ 
        error: "Weather data not found for the specified city" 
      });
    }

    res.json(weatherData);
  } catch (error) {
    console.error("Scraping error:", error);
    const statusCode = error.response?.status || 500;
    res.status(statusCode).json({
      error: statusCode === 404 
        ? "City not found" 
        : "Failed to retrieve weather data"
    });
  }
});

app.listen(process.env.PORT, () => {
  console.log(`Server running on port ${process.env.PORT}`);
=======
app.use(cors());

// Rate Limiting Middleware
const limiter = rateLimit({
    windowMs: 15 * 60 * 1000, // 15 minutes
    max: 100, // Limit each IP to 100 requests per windowMs
    message: {
        status: 429,
        error: "Too many requests, please try again later."
    }
});

// Apply rate limiting to all API requests
app.use(limiter);

app.get("/:city", async (req, res) => {
    try {
        const page = await axios.get(process.env.SCRAPE_API_FIRST + req.params.city + process.env.SCRAPE_API_LAST);
        const $ = cheerio.load(page.data);

        const date = $(process.env.DATE_CLASS).text();
        const temperature = $(process.env.TEMPERATURE_CLASS).text();
        const minMaxTemperature = $(process.env.MIN_MAX_TEMPERATURE_CLASS).text();
        const humidityPressure = $(process.env.HUMIDITY_PRESSURE_CLASS).text();

        let minTemperature = "", maxTemperature = "", humidity = "", pressure = "";

        for (let i = 0; i < 6; i++) {
            if (i < 3) minTemperature += minMaxTemperature[i];
            else maxTemperature += minMaxTemperature[i];
        }

        for (let i = 0; i < 6; i++) {
            if (i < 2) humidity += humidityPressure[i];
            else pressure += humidityPressure[i];
        }

        const weatherData = {
            date,
            temperature,
            minTemperature,
            maxTemperature,
            humidity,
            pressure
        };

        res.send(weatherData);
    } catch (error) {
        console.error("Error fetching weather data:", error);
        res.status(500).json({ error: "Failed to fetch weather data. Please try again later." });
    }
});

// Start the server
const PORT = process.env.PORT || 3000;
app.listen(PORT, () => {
    console.log(`Server started on port ${PORT}`);
>>>>>>> 9a959627
});<|MERGE_RESOLUTION|>--- conflicted
+++ resolved
@@ -6,7 +6,6 @@
 require("dotenv").config();
 
 const app = express();
-<<<<<<< HEAD
 
 // Security and configuration improvements
 app.use(cors());
@@ -64,63 +63,4 @@
 
 app.listen(process.env.PORT, () => {
   console.log(`Server running on port ${process.env.PORT}`);
-=======
-app.use(cors());
-
-// Rate Limiting Middleware
-const limiter = rateLimit({
-    windowMs: 15 * 60 * 1000, // 15 minutes
-    max: 100, // Limit each IP to 100 requests per windowMs
-    message: {
-        status: 429,
-        error: "Too many requests, please try again later."
-    }
-});
-
-// Apply rate limiting to all API requests
-app.use(limiter);
-
-app.get("/:city", async (req, res) => {
-    try {
-        const page = await axios.get(process.env.SCRAPE_API_FIRST + req.params.city + process.env.SCRAPE_API_LAST);
-        const $ = cheerio.load(page.data);
-
-        const date = $(process.env.DATE_CLASS).text();
-        const temperature = $(process.env.TEMPERATURE_CLASS).text();
-        const minMaxTemperature = $(process.env.MIN_MAX_TEMPERATURE_CLASS).text();
-        const humidityPressure = $(process.env.HUMIDITY_PRESSURE_CLASS).text();
-
-        let minTemperature = "", maxTemperature = "", humidity = "", pressure = "";
-
-        for (let i = 0; i < 6; i++) {
-            if (i < 3) minTemperature += minMaxTemperature[i];
-            else maxTemperature += minMaxTemperature[i];
-        }
-
-        for (let i = 0; i < 6; i++) {
-            if (i < 2) humidity += humidityPressure[i];
-            else pressure += humidityPressure[i];
-        }
-
-        const weatherData = {
-            date,
-            temperature,
-            minTemperature,
-            maxTemperature,
-            humidity,
-            pressure
-        };
-
-        res.send(weatherData);
-    } catch (error) {
-        console.error("Error fetching weather data:", error);
-        res.status(500).json({ error: "Failed to fetch weather data. Please try again later." });
-    }
-});
-
-// Start the server
-const PORT = process.env.PORT || 3000;
-app.listen(PORT, () => {
-    console.log(`Server started on port ${PORT}`);
->>>>>>> 9a959627
 });