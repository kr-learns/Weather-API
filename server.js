const express = require("express");
const cheerio = require("cheerio");
const axios = require("axios");
const cors = require("cors");
const rateLimit = require("express-rate-limit");
const xss = require("xss");
const dotenv = require("dotenv");
const fs = require("fs");
const path = require("path");


// Load environment variables
const envResult = dotenv.config();
if (envResult.error) {
  const envExamplePath = path.join(__dirname, ".env.example");
  if (fs.existsSync(envExamplePath)) {
    dotenv.config({ path: envExamplePath });
    console.warn(
      "Using .env.example for environment variables. Please create a .env file for production.",
    );
  } else {
    console.error("No .env or .env.example file found!");
    process.exit(1);
  }
}

const app = express();

<<<<<<< HEAD
const allowedOrigins = [process.env.ALLOWED_ORIGIN, process.env.ALLOWED_ORIGIN2,
process.env.ALLOWED_ORIGIN3, process.env.ALLOWED_ORIGIN4];
=======
const allowedOrigins = [
  process.env.ALLOWED_ORIGIN,
  process.env.ALLOWED_ORIGIN2,
  process.env.ALLOWED_ORIGIN3,
  process.env.ALLOWED_ORIGIN4,
];
>>>>>>> 9dc77046

// Security and middleware configurations
app.use(
  cors({
    origin: function (origin, callback) {
      if (!origin || allowedOrigins.indexOf(origin) !== -1) {
        callback(null, true);
      } else {
        callback(new Error("Not allowed by CORS"));
      }
    },
  }),
);
app.use(express.static("public"));
app.use(express.json());
app.set("trust proxy", true);
app.use((req, res, next) => {
  res.setHeader(
    "Content-Security-Policy",
    "default-src 'self'; script-src 'self'; style-src 'self';",
  );
  next();
});

const requiredEnvVars = [
  "SCRAPE_API_FIRST",
  "SCRAPE_API_LAST",
  "TEMPERATURE_CLASS",
  "MIN_MAX_TEMPERATURE_CLASS",
  "HUMIDITY_PRESSURE_CLASS",
  "CONDITION_CLASS",
  "DATE_CLASS",
  "SCRAPE_API_FALLBACK",
];

// Improved Error Handling
const handleError = (res, statusCode, message, code, details = null) => {
  const errorResponse = {
    error: message,
    code,
    statusCode,
    timestamp: new Date().toISOString(),
  };
  if (details) {
    errorResponse.details = details;
  }
  res.status(statusCode).json(errorResponse);
};

requiredEnvVars.forEach((varName) => {
  if (!process.env[varName]) {
    console.error(`Error: Missing environment variable ${varName}`);
    process.exit(1);
  }
});

const getClientIp = (req) => {
  const forwarded = req.headers["x-forwarded-for"];
  return forwarded ? forwarded.split(",")[0].trim() : req.ip;
};

const rateLimiters = {
  default: rateLimit({
    windowMs: 15 * 60 * 1000,
    max: 100,
    message: {
      status: 429,
      error: "Too many requests, please try again later.",
    },
    legacyHeaders: false,
    standardHeaders: true,
    keyGenerator: (req) => req.get("x-api-key") || getClientIp(req),
    handler: (req, res) => {
      res.set("Retry-After", Math.ceil(rateLimiters.default.windowMs / 1000));
      return handleError(
        res,
        429,
        "Too many requests to the weather API. Please try again later.",
        "TOO_MANY_REQUESTS",
        {
          retryAfter:
            Math.ceil(rateLimiters.default.windowMs / 1000) + " seconds",
        },
      );
    },
  }),
  weather: rateLimit({
    windowMs: 10 * 60 * 1000,
    max: 50,
    message: {
      status: 429,
      error: "Too many requests to the weather API. Please try again later.",
    },
    legacyHeaders: false,
    standardHeaders: true,
    keyGenerator: (req) => req.get("x-api-key") || getClientIp(req),
    handler: (req, res) => {
      res.set("Retry-After", Math.ceil(rateLimiters.weather.windowMs / 1000));
      return handleError(
        res,
        429,
        "Too many requests to the weather API. Please try again later.",
        "RATE_LIMIT_EXCEEDED",
        {
          retryAfter:
            Math.ceil(rateLimiters.weather.windowMs / 1000) + " seconds",
        },
      );
    },
  }),
};

const dynamicRateLimiter = (req, res, next) => {
  if (req.path.startsWith("/api/weather")) {
    return rateLimiters.weather(req, res, next);
  }
  return rateLimiters.default(req, res, next);
};

app.use(dynamicRateLimiter);

app.use((req, res, next) => {
  if (req.rateLimit) {
    res.setHeader("X-RateLimit-Limit", req.rateLimit.limit);
    res.setHeader(
      "X-RateLimit-Remaining",
      Math.max(0, req.rateLimit.limit - req.rateLimit.current),
    );
    res.setHeader("X-RateLimit-Reset", Date.now() + req.rateLimit.resetTime);
  }
  next();
});

const sanitizeInput = (str) => xss(str.trim());

const isValidCity = (city) => {
  return /^[\p{L}\p{M}\s'’-]{2,50}$/u.test(city);
};

const parseTemperature = (rawText) => {
<<<<<<< HEAD
  try {
    // Limit input length to prevent ReDoS
    const safeRawText = rawText.slice(0, 200);
    // Stricter regex: only one optional space, case-insensitive C
    const match = safeRawText.match(/-?\d+(\.\d+)?\s?°\s?[cC]/);
    if (match) {
      const temp = parseFloat(match[0]);
      return (temp >= -100 && temp <= 100) ? `${temp.toFixed(1)} °C` : "N/A";
    }
=======
  // quick length check to avoid processing enormous inputs
  if (typeof rawText !== 'string' || rawText.length > 200) {
>>>>>>> 9dc77046
    return "N/A";
  }

  // non‑capturing groups, no 'g' flag, anchored to avoid backtracking
  const re = /^-?\d+(?:\.\d+)?\s*°\s*[Cc]/u;

  const m = re.exec(rawText);
  if (!m) return "N/A";

  const temp = parseFloat(m[0]);
  if (Number.isNaN(temp) || temp < -100 || temp > 100) {
    return "N/A";
  }
  return `${temp.toFixed(1)} °C`;
};

const parseMinMaxTemperature = (rawText) => {
  try {
    const matches = rawText.match(/-?\d+(\.\d+)?\s*°/gi) || [];
    const minTemp = matches?.[0] ? parseFloat(matches[0]) : null;
    const maxTemp = matches?.[1] ? parseFloat(matches[1]) : null;

    return {
      minTemperature:
        minTemp !== null && minTemp >= -100 && minTemp <= 100
          ? `${minTemp.toFixed(1)} °C`
          : "N/A",
      maxTemperature:
        maxTemp !== null && maxTemp >= -100 && maxTemp <= 100
          ? `${maxTemp.toFixed(1)} °C`
          : "N/A",
    };
  } catch (error) {
    console.error("Error parsing min/max temperature:", error);
    return {
      minTemperature: "N/A",
      maxTemperature: "N/A",
    };
  }
};

const parseHumidityPressure = (rawText) => {
  try {
    const humidityMatch = rawText.match(/(\d+\.?\d*)\s*Humidity/i);
    const pressureMatch = rawText.match(/(\d+\.?\d*)\s*Pressure/i);

    const humidity = humidityMatch ? parseInt(humidityMatch[1], 10) : null;
    const pressure = pressureMatch ? parseFloat(pressureMatch[1]) : null;

    return {
      humidity:
        humidity !== null && humidity >= 0 && humidity <= 100
          ? `${humidity}%`
          : "N/A",
      pressure:
        pressure !== null && pressure >= 300 && pressure <= 1100
          ? `${pressure.toFixed(1)} hPa`
          : "N/A",
    };
  } catch (error) {
    console.error("Error parsing humidity/pressure:", error);
    return {
      humidity: "N/A",
      pressure: "N/A",
    };
  }
};

const formatDate = (dateString) => {
  try {
    return new Intl.DateTimeFormat("en-US", {
      year: "numeric",
      month: "long",
      day: "numeric",
    }).format(new Date(dateString));
  } catch {
    return dateString;
  }
};

const fetchWithRetry = async (url, options, retries = 3, backoff = 300) => {
  for (let i = 0; i < retries; i++) {
    try {
      return await axios.get(url, options);
    } catch (error) {
      if (i === retries - 1) throw error;
      await new Promise((resolve) => setTimeout(resolve, backoff * (i + 1)));
    }
  }
};

const fetchWeatherData = async (city) => {
  const encodedCity = city
    .normalize("NFD")
    .replace(/'/g, "")
    .replace(/[\u0300-\u036f]/g, "")
    .replace(/\s+/g, "-")
    .toLowerCase();

  const primaryUrl = `${process.env.SCRAPE_API_FIRST}${encodedCity}${process.env.SCRAPE_API_LAST}`;
  const fallbackUrl = `${process.env.SCRAPE_API_FALLBACK}${encodedCity}`;

  try {
    return await fetchWithRetry(primaryUrl, {
      timeout: 5000,
      headers: {
        "User-Agent":
          "Mozilla/5.0 (Windows NT 10.0; Win64; x64) AppleWebKit/537.36 (KHTML, like Gecko) Chrome/91.0.4472.124 Safari/537.36",
      },
    });
  } catch (error) {
    console.warn("Primary source failed, trying fallback:", error.message);
<<<<<<< HEAD

    try {
      return await fetchWithRetry(fallbackUrl, {
        timeout: 5000,
        headers: {
          'User-Agent': 'Mozilla/5.0 (Windows NT 10.0; Win64; x64) AppleWebKit/537.36 (KHTML, like Gecko) Chrome/91.0.4472.124 Safari/537.36'
        }
      });
    } catch (fallbackError) {
      console.error("Fallback also failed:", fallbackError.message);
      // ✅ Throw an actual error so app route can handle it
      throw fallbackError;
    }
=======
    return await fetchWithRetry(fallbackUrl, {
      timeout: 5000,
      headers: {
        "User-Agent":
          "Mozilla/5.0 (Windows NT 10.0; Win64; x64) AppleWebKit/537.36 (KHTML, like Gecko) Chrome/91.0.4472.124 Safari/537.36",
      },
    });
>>>>>>> 9dc77046
  }
};

const fallbackSelectors = {
  TEMPERATURE_CLASS: ".temp-fallback",
  MIN_MAX_TEMPERATURE_CLASS: ".min-max-temp-fallback",
  HUMIDITY_PRESSURE_CLASS: ".humidity-pressure-fallback",
  CONDITION_CLASS: ".condition-fallback",
  DATE_CLASS: ".date-fallback",
};

const validateSelectors = async () => {
  const testCity = "delhi";
<<<<<<< HEAD

=======
>>>>>>> 9dc77046
  const testUrl = `${process.env.SCRAPE_API_FIRST}${testCity}${process.env.SCRAPE_API_LAST}`;

  try {
    const response = await axios.get(testUrl, {
      timeout: 5000,
      headers: {
        "User-Agent":
          "Mozilla/5.0 (Windows NT 10.0; Win64; x64) AppleWebKit/537.36 (KHTML, like Gecko) Chrome/91.0.4472.124 Safari/537.36",
      },
    });
    const $ = cheerio.load(response.data);

    const missingSelectors = [];
    Object.keys(fallbackSelectors).forEach((key) => {
      if (!$(process.env[key]).length) {
        missingSelectors.push(key);
      }
    });

    if (missingSelectors.length) {
      console.warn("Selector validation failed for:", missingSelectors);
      sendAdminAlert(missingSelectors);
    } else {
      console.log("All selectors validated successfully.");
    }
  } catch (error) {
    console.error("Error during selector validation:", error.message);
    sendAdminAlert(["ALL_SELECTORS_FAILED"]);
  }
};

const sendAdminAlert = (failedSelectors) => {
  const adminEmail = process.env.ADMIN_EMAIL;
  if (!adminEmail) {
    console.error("Admin email not configured. Cannot send alert.");
    return;
  }

  const alertMessage = `The following selectors failed validation: ${failedSelectors.join(
    ", ",
  )}. Please update the environment variables or fallback selectors.`;
  console.log(`Sending alert to admin: ${alertMessage}`);
};

app.get("/api/weather/:city", async (req, res) => {
  try {
    const city = sanitizeInput(req.params.city);

    if (!city || !isValidCity(city)) {
      return handleError(
        res,
        400,
        "Invalid city name. Use letters, spaces, apostrophes (') and hyphens (-)",
        "INVALID_CITY",
      );
    }

    try {
      const response = await fetchWeatherData(city);
      const $ = cheerio.load(response.data);

      const getElementText = (selector, fallbackSelector) => {
        try {
          const element = $(selector);
          if (element.length) return element.text()?.trim() || null;

          const fallbackElement = $(fallbackSelector);
          if (fallbackElement.length)
            return fallbackElement.text()?.trim() || null;

          throw new Error(`Required element ${selector} not found`);
        } catch (error) {
          console.error(
            `Error extracting text for selector ${selector}:`,
            error,
          );
          return null;
        }
      };
      
      const temperature = parseTemperature(
        getElementText(
          process.env.TEMPERATURE_CLASS,
          fallbackSelectors.TEMPERATURE_CLASS,
        ),
      );
      const { minTemperature, maxTemperature } = parseMinMaxTemperature(
        getElementText(
          process.env.MIN_MAX_TEMPERATURE_CLASS,
          fallbackSelectors.MIN_MAX_TEMPERATURE_CLASS,
        ),
      );
      const { humidity, pressure } = parseHumidityPressure(
        getElementText(
          process.env.HUMIDITY_PRESSURE_CLASS,
          fallbackSelectors.HUMIDITY_PRESSURE_CLASS,
        ),
      );
      const condition = getElementText(
        process.env.CONDITION_CLASS,
        fallbackSelectors.CONDITION_CLASS,
      );
      const date = getElementText(
        process.env.DATE_CLASS,
        fallbackSelectors.DATE_CLASS,
      );

<<<<<<< HEAD
      try {
        const temperature = parseTemperature(getElementText(process.env.TEMPERATURE_CLASS, fallbackSelectors.TEMPERATURE_CLASS));
        const { minTemperature, maxTemperature } = parseMinMaxTemperature(getElementText(process.env.MIN_MAX_TEMPERATURE_CLASS, fallbackSelectors.MIN_MAX_TEMPERATURE_CLASS));
        const { humidity, pressure } = parseHumidityPressure(getElementText(process.env.HUMIDITY_PRESSURE_CLASS, fallbackSelectors.HUMIDITY_PRESSURE_CLASS));
        const condition = getElementText(process.env.CONDITION_CLASS, fallbackSelectors.CONDITION_CLASS);
        const date = getElementText(process.env.DATE_CLASS, fallbackSelectors.DATE_CLASS);

        if (!temperature || !condition) {
          return handleError(
            res,
            404,
            "Weather data not found for the specified city.",
            "DATA_NOT_FOUND"
          );
        }

        const weatherData = {
          date: formatDate(date),
          temperature,
          condition,
          minTemperature,
          maxTemperature,
          humidity,
          pressure,
        };

        res.json(weatherData);

      } catch (parsingError) {
        console.error("Data parsing error:", parsingError);
        return handleError(
          res,
          503,
          "Unable to parse weather data. The weather service might be temporarily unavailable.",
          "PARSING_ERROR",
          parsingError.message
=======
      if (!temperature || !condition) {
        return handleError(
          res,
          404,
          "Weather data not found for the specified city.",
          "DATA_NOT_FOUND",
>>>>>>> 9dc77046
        );
      }

      const weatherData = {
        date: formatDate(date),
        temperature,
        condition,
        minTemperature,
        maxTemperature,
        humidity,
        pressure,
      };

      res.json(weatherData);
    } catch (err) {
      console.error("Scraping error:", err);

      if (err.code === "ECONNABORTED") {
        return handleError(
          res,
          504,
          "The weather service is taking too long. Try again later.",
<<<<<<< HEAD
          "TIMEOUT"
        );
      }

      // Handle axios 404 error
      if (scrapingError.response && scrapingError.response.status === 404) {
=======
          "TIMEOUT",
        );
      }

      if (err.response?.status === 404) {
>>>>>>> 9dc77046
        return handleError(
          res,
          404,
          "City not found. Please check the spelling.",
<<<<<<< HEAD
          "CITY_NOT_FOUND"
=======
          "CITY_NOT_FOUND",
>>>>>>> 9dc77046
        );
      }

      // Handle generic axios error
      if (scrapingError.message && scrapingError.message.match(/not found|city not found/i)) {
        return handleError(
          res,
          404,
          "City not found. Please check the spelling.",
          "CITY_NOT_FOUND"
        );
      }

      // Handle all other errors as 500
      return handleError(
        res,
<<<<<<< HEAD
        500,
        "Failed to retrieve weather data.",
        "SERVER_ERROR",
        scrapingError.message
=======
        503,
        "Weather service temporarily unavailable.",
        "SERVICE_UNAVAILABLE",
        err.message,
>>>>>>> 9dc77046
      );
    }
  } catch (err) {
    console.error("Server error:", err);
    handleError(
      res,
      500,
      "Unexpected server error. Please try again later.",
      "SERVER_ERROR",
<<<<<<< HEAD
      error.message
    );
  }
});

// Schedule daily selector validation

let selectorValidationInterval;

const scheduleSelectorValidation = () => {
  const interval = 24 * 60 * 60 * 1000; // 24 hours
  selectorValidationInterval = setInterval(validateSelectors, interval);
};


app.get('/config', (req, res) => {
=======
      err.message,
    );
  }
});

const scheduleSelectorValidation = () => {
  const interval = 24 * 60 * 60 * 1000;
  setInterval(validateSelectors, interval);
};

app.get("/config", (req, res) => {
>>>>>>> 9dc77046
  res.json({
    RECENT_SEARCH_LIMIT: process.env.RECENT_SEARCH_LIMIT || 5,
    API_URL: process.env.API_URL,
  });
});

app.get("/api/version", (req, res) => {
  res.json({
    version: "1.0.0",
    lastUpdated: "2023-10-01",
  });
});

app.use((err, req, res, next) => {
  if (err.message === "Not allowed by CORS") {
    return handleError(
      res,
      403,
<<<<<<< HEAD
      "CORS policy disallows access from this origin.", "CORS_DENIED"
=======
      "CORS policy disallows access from this origin.",
      "CORS_DENIED",
>>>>>>> 9dc77046
    );
  }
  next(err);
});

app.use((req, res) => {
<<<<<<< HEAD
  return handleError(
    res,
    404,
    "Route not found.", "ROUTE_NOT_FOUND"
  );
=======
  return handleError(res, 404, "Route not found.", "ROUTE_NOT_FOUND");
>>>>>>> 9dc77046
});

app.use((err, req, res, next) => {
  console.error("Unhandled error:", err);
  return handleError(
    res,
    500,
    "Internal server error.",
    "UNHANDLED_EXCEPTION",
<<<<<<< HEAD
    err.message || null
  );
});


const stopServer = () => {
  if (selectorValidationInterval) clearInterval(selectorValidationInterval);
  return new Promise((resolve, reject) => {
    server.close((err) => {
      if (err) reject(err);
      else resolve();
    });
  });
};


// Start server
=======
    err.message || null,
  );
});

>>>>>>> 9dc77046
const PORT = process.env.PORT || 5000;
const server = app.listen(PORT, () => {
  console.log(`Server running on port ${PORT}`);
  validateSelectors();
  scheduleSelectorValidation();
});

module.exports = { app, server, rateLimiters, stopServer, fetchWeatherData };<|MERGE_RESOLUTION|>--- conflicted
+++ resolved
@@ -26,17 +26,10 @@
 
 const app = express();
 
-<<<<<<< HEAD
+
 const allowedOrigins = [process.env.ALLOWED_ORIGIN, process.env.ALLOWED_ORIGIN2,
 process.env.ALLOWED_ORIGIN3, process.env.ALLOWED_ORIGIN4];
-=======
-const allowedOrigins = [
-  process.env.ALLOWED_ORIGIN,
-  process.env.ALLOWED_ORIGIN2,
-  process.env.ALLOWED_ORIGIN3,
-  process.env.ALLOWED_ORIGIN4,
-];
->>>>>>> 9dc77046
+
 
 // Security and middleware configurations
 app.use(
@@ -177,7 +170,6 @@
 };
 
 const parseTemperature = (rawText) => {
-<<<<<<< HEAD
   try {
     // Limit input length to prevent ReDoS
     const safeRawText = rawText.slice(0, 200);
@@ -187,10 +179,7 @@
       const temp = parseFloat(match[0]);
       return (temp >= -100 && temp <= 100) ? `${temp.toFixed(1)} °C` : "N/A";
     }
-=======
-  // quick length check to avoid processing enormous inputs
-  if (typeof rawText !== 'string' || rawText.length > 200) {
->>>>>>> 9dc77046
+
     return "N/A";
   }
 
@@ -303,7 +292,6 @@
     });
   } catch (error) {
     console.warn("Primary source failed, trying fallback:", error.message);
-<<<<<<< HEAD
 
     try {
       return await fetchWithRetry(fallbackUrl, {
@@ -317,15 +305,6 @@
       // ✅ Throw an actual error so app route can handle it
       throw fallbackError;
     }
-=======
-    return await fetchWithRetry(fallbackUrl, {
-      timeout: 5000,
-      headers: {
-        "User-Agent":
-          "Mozilla/5.0 (Windows NT 10.0; Win64; x64) AppleWebKit/537.36 (KHTML, like Gecko) Chrome/91.0.4472.124 Safari/537.36",
-      },
-    });
->>>>>>> 9dc77046
   }
 };
 
@@ -339,10 +318,7 @@
 
 const validateSelectors = async () => {
   const testCity = "delhi";
-<<<<<<< HEAD
-
-=======
->>>>>>> 9dc77046
+
   const testUrl = `${process.env.SCRAPE_API_FIRST}${testCity}${process.env.SCRAPE_API_LAST}`;
 
   try {
@@ -450,7 +426,7 @@
         fallbackSelectors.DATE_CLASS,
       );
 
-<<<<<<< HEAD
+
       try {
         const temperature = parseTemperature(getElementText(process.env.TEMPERATURE_CLASS, fallbackSelectors.TEMPERATURE_CLASS));
         const { minTemperature, maxTemperature } = parseMinMaxTemperature(getElementText(process.env.MIN_MAX_TEMPERATURE_CLASS, fallbackSelectors.MIN_MAX_TEMPERATURE_CLASS));
@@ -487,14 +463,7 @@
           "Unable to parse weather data. The weather service might be temporarily unavailable.",
           "PARSING_ERROR",
           parsingError.message
-=======
-      if (!temperature || !condition) {
-        return handleError(
-          res,
-          404,
-          "Weather data not found for the specified city.",
-          "DATA_NOT_FOUND",
->>>>>>> 9dc77046
+
         );
       }
 
@@ -517,29 +486,21 @@
           res,
           504,
           "The weather service is taking too long. Try again later.",
-<<<<<<< HEAD
+
           "TIMEOUT"
         );
       }
 
       // Handle axios 404 error
       if (scrapingError.response && scrapingError.response.status === 404) {
-=======
-          "TIMEOUT",
-        );
-      }
-
-      if (err.response?.status === 404) {
->>>>>>> 9dc77046
+
         return handleError(
           res,
           404,
           "City not found. Please check the spelling.",
-<<<<<<< HEAD
+
           "CITY_NOT_FOUND"
-=======
-          "CITY_NOT_FOUND",
->>>>>>> 9dc77046
+
         );
       }
 
@@ -556,17 +517,12 @@
       // Handle all other errors as 500
       return handleError(
         res,
-<<<<<<< HEAD
+
         500,
         "Failed to retrieve weather data.",
         "SERVER_ERROR",
         scrapingError.message
-=======
-        503,
-        "Weather service temporarily unavailable.",
-        "SERVICE_UNAVAILABLE",
-        err.message,
->>>>>>> 9dc77046
+
       );
     }
   } catch (err) {
@@ -576,7 +532,7 @@
       500,
       "Unexpected server error. Please try again later.",
       "SERVER_ERROR",
-<<<<<<< HEAD
+
       error.message
     );
   }
@@ -593,19 +549,7 @@
 
 
 app.get('/config', (req, res) => {
-=======
-      err.message,
-    );
-  }
-});
-
-const scheduleSelectorValidation = () => {
-  const interval = 24 * 60 * 60 * 1000;
-  setInterval(validateSelectors, interval);
-};
-
-app.get("/config", (req, res) => {
->>>>>>> 9dc77046
+
   res.json({
     RECENT_SEARCH_LIMIT: process.env.RECENT_SEARCH_LIMIT || 5,
     API_URL: process.env.API_URL,
@@ -624,27 +568,22 @@
     return handleError(
       res,
       403,
-<<<<<<< HEAD
+
       "CORS policy disallows access from this origin.", "CORS_DENIED"
-=======
-      "CORS policy disallows access from this origin.",
-      "CORS_DENIED",
->>>>>>> 9dc77046
+
     );
   }
   next(err);
 });
 
 app.use((req, res) => {
-<<<<<<< HEAD
+
   return handleError(
     res,
     404,
     "Route not found.", "ROUTE_NOT_FOUND"
   );
-=======
-  return handleError(res, 404, "Route not found.", "ROUTE_NOT_FOUND");
->>>>>>> 9dc77046
+
 });
 
 app.use((err, req, res, next) => {
@@ -654,7 +593,7 @@
     500,
     "Internal server error.",
     "UNHANDLED_EXCEPTION",
-<<<<<<< HEAD
+
     err.message || null
   );
 });
@@ -672,12 +611,7 @@
 
 
 // Start server
-=======
-    err.message || null,
-  );
-});
-
->>>>>>> 9dc77046
+
 const PORT = process.env.PORT || 5000;
 const server = app.listen(PORT, () => {
   console.log(`Server running on port ${PORT}`);
