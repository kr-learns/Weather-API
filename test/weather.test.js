--- conflicted
+++ resolved
@@ -1,128 +1,128 @@
-<<<<<<< HEAD
-
-const request = require("supertest");
-const { fetchWeatherData, isValidInput, addToRecentSearches } = require("../public/script");
-
-describe("Weather App Tests", () => {
-    beforeAll(() => {
-        // Mock global alert
-        global.alert = jest.fn();
-
-        // Mock DOM elements
-        document.body.innerHTML = `
-            <form id="weather-form"></form>
-            <input id="city" />
-            <div id="weather-data"></div>
-            <button id="weather-btn"></button>
-            <button id="search-btn"></button>
-            <button id="clear-btn"></button>
-            <div class="spinner"></div>
-            <div id="city-error"></div>
-            <div id="weather-icon"></div>
-            <ul id="recent-list"></ul>
-        `;
-
-        // Mock fetch
-        global.fetch = jest.fn();
-    });
-
-    afterAll(() => {
-        jest.restoreAllMocks();
-    });
-
-    test("should reject invalid city names", () => {
-        expect(isValidInput("123")).toBe(false);
-        expect(isValidInput("New York!")).toBe(false);
-        expect(isValidInput("London")).toBe(true);
-        expect(isValidInput("São Paulo")).toBe(true);
-    });
-
-    test("should fetch weather data successfully", async () => {
-        const mockData = {
-            temperature: "20°C",
-            condition: "Sunny",
-            date: "2025-07-23",
-            minTemperature: "15°C",
-            maxTemperature: "25°C",
-            humidity: "70%",
-            pressure: "1010 hPa"
-        };
-        global.fetch
-            .mockResolvedValueOnce({ ok: true, json: () => Promise.resolve({ API_URL: "https://weather-api-ex1z.onrender.com" }) })
-            .mockResolvedValueOnce({ ok: true, json: () => Promise.resolve(mockData) });
-
-        const data = await fetchWeatherData("London");
-        expect(data).toEqual(mockData);
-        expect(global.fetch).toHaveBeenCalledWith("https://weather-api-ex1z.onrender.com/api/weather/London");
-    });
-
-    test("should handle 404 error in fetchWeatherData", async () => {
-        global.fetch
-            .mockResolvedValueOnce({ ok: true, json: () => Promise.resolve({ API_URL: "https://weather-api-ex1z.onrender.com" }) })
-            .mockResolvedValueOnce({
-                ok: false,
-                status: 404,
-                headers: { get: () => "application/json" },
-                json: () => Promise.resolve({ error: "City not found. Please check the city name." })
-            });
-
-        await expect(fetchWeatherData("InvalidCity")).rejects.toThrow("City not found. Please check the city name.");
-    });
-
-    test("should store recent searches in localStorage", () => {
-        // Mock localStorage
-        const localStorageMock = {
-            store: {},
-            getItem: jest.fn((key) => localStorageMock.store[key] || null),
-            setItem: jest.fn((key, value) => (localStorageMock.store[key] = value)),
-            removeItem: jest.fn((key) => delete localStorageMock.store[key])
-        };
-        Object.defineProperty(global, "localStorage", { value: localStorageMock });
-
-        // Mock recentSearchLimit
-        localStorageMock.setItem("recentSearchLimit", "3");
-
-        addToRecentSearches("London");
-        addToRecentSearches("Paris");
-        addToRecentSearches("Tokyo");
-        addToRecentSearches("London"); // Should deduplicate
-
-        const recent = JSON.parse(localStorageMock.getItem("recentSearches"));
-        expect(recent).toEqual(["London", "Tokyo", "Paris"]);
-    });
-});
-=======
-/**
- * @jest-environment jsdom
- */
-const fs = require("fs");
-const path = require("path");
-
-describe("Weather App Tests", () => {
-  let html;
-  let script;
-
-  beforeAll(() => {
-    html = fs.readFileSync(
-      path.resolve(__dirname, "../public/index.html"),
-      "utf8",
-    );
-    document.documentElement.innerHTML = html;
-    script = require("../public/script.js");
-    global.script = script;
-  });
-
-  beforeEach(() => {
-    Storage.prototype.setItem = jest.fn(); // ✅ mock setItem
-    localStorage.clear();
-  });
-
-  test("should store recent searches in localStorage", () => {
-    global.script.addToRecentSearches("London");
-    expect(localStorage.setItem).toHaveBeenCalledWith(
-      "recentSearches",
-      JSON.stringify(["London"]),
-    );
-  });
-});
->>>>>>> 9dc77046
+
+
+const request = require("supertest");
+const { fetchWeatherData, isValidInput, addToRecentSearches } = require("../public/script");
+
+describe("Weather App Tests", () => {
+    beforeAll(() => {
+        // Mock global alert
+        global.alert = jest.fn();
+
+        // Mock DOM elements
+        document.body.innerHTML = `
+            <form id="weather-form"></form>
+            <input id="city" />
+            <div id="weather-data"></div>
+            <button id="weather-btn"></button>
+            <button id="search-btn"></button>
+            <button id="clear-btn"></button>
+            <div class="spinner"></div>
+            <div id="city-error"></div>
+            <div id="weather-icon"></div>
+            <ul id="recent-list"></ul>
+        `;
+
+        // Mock fetch
+        global.fetch = jest.fn();
+    });
+
+    afterAll(() => {
+        jest.restoreAllMocks();
+    });
+
+    test("should reject invalid city names", () => {
+        expect(isValidInput("123")).toBe(false);
+        expect(isValidInput("New York!")).toBe(false);
+        expect(isValidInput("London")).toBe(true);
+        expect(isValidInput("São Paulo")).toBe(true);
+    });
+
+    test("should fetch weather data successfully", async () => {
+        const mockData = {
+            temperature: "20°C",
+            condition: "Sunny",
+            date: "2025-07-23",
+            minTemperature: "15°C",
+            maxTemperature: "25°C",
+            humidity: "70%",
+            pressure: "1010 hPa"
+        };
+        global.fetch
+            .mockResolvedValueOnce({ ok: true, json: () => Promise.resolve({ API_URL: "https://weather-api-ex1z.onrender.com" }) })
+            .mockResolvedValueOnce({ ok: true, json: () => Promise.resolve(mockData) });
+
+        const data = await fetchWeatherData("London");
+        expect(data).toEqual(mockData);
+        expect(global.fetch).toHaveBeenCalledWith("https://weather-api-ex1z.onrender.com/api/weather/London");
+    });
+
+    test("should handle 404 error in fetchWeatherData", async () => {
+        global.fetch
+            .mockResolvedValueOnce({ ok: true, json: () => Promise.resolve({ API_URL: "https://weather-api-ex1z.onrender.com" }) })
+            .mockResolvedValueOnce({
+                ok: false,
+                status: 404,
+                headers: { get: () => "application/json" },
+                json: () => Promise.resolve({ error: "City not found. Please check the city name." })
+            });
+
+        await expect(fetchWeatherData("InvalidCity")).rejects.toThrow("City not found. Please check the city name.");
+    });
+
+    test("should store recent searches in localStorage", () => {
+        // Mock localStorage
+        const localStorageMock = {
+            store: {},
+            getItem: jest.fn((key) => localStorageMock.store[key] || null),
+            setItem: jest.fn((key, value) => (localStorageMock.store[key] = value)),
+            removeItem: jest.fn((key) => delete localStorageMock.store[key])
+        };
+        Object.defineProperty(global, "localStorage", { value: localStorageMock });
+
+        // Mock recentSearchLimit
+        localStorageMock.setItem("recentSearchLimit", "3");
+
+        addToRecentSearches("London");
+        addToRecentSearches("Paris");
+        addToRecentSearches("Tokyo");
+        addToRecentSearches("London"); // Should deduplicate
+
+        const recent = JSON.parse(localStorageMock.getItem("recentSearches"));
+        expect(recent).toEqual(["London", "Tokyo", "Paris"]);
+    });
+});
+
+/**
+ * @jest-environment jsdom
+ */
+const fs = require("fs");
+const path = require("path");
+
+describe("Weather App Tests", () => {
+  let html;
+  let script;
+
+  beforeAll(() => {
+    html = fs.readFileSync(
+      path.resolve(__dirname, "../public/index.html"),
+      "utf8",
+    );
+    document.documentElement.innerHTML = html;
+    script = require("../public/script.js");
+    global.script = script;
+  });
+
+  beforeEach(() => {
+    Storage.prototype.setItem = jest.fn(); // ✅ mock setItem
+    localStorage.clear();
+  });
+
+  test("should store recent searches in localStorage", () => {
+    global.script.addToRecentSearches("London");
+    expect(localStorage.setItem).toHaveBeenCalledWith(
+      "recentSearches",
+      JSON.stringify(["London"]),
+    );
+  });
+});
+