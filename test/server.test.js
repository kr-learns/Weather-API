--- conflicted
+++ resolved
@@ -1,225 +1,119 @@
-
-<<<<<<< HEAD
-const request = require("supertest");
-const { app, server } = require("../server");
-const axios = require("axios");
-const nodemailer = require("nodemailer");
-
-jest.mock("nodemailer");
-
-describe("Weather API Endpoint", () => {
-  beforeAll(() => {
-    // Mock axios.get
-    const mockHtml = `
-      <div class="wtr_tmp_rhs">20°C</div>
-      <div class="wtr_hdr_rhs_ul"><li><span class="wtr_hdr_rhs_val">15°C / 25°C</span></li></div>
-      <div class="wtr_crd_li"><span class="wtr_crd_rhs">70% Humidity, 1010 hPa</span></div>
-      <div class="wtr_tmp_lhs">Sunny</div>
-      <div class="wtr_hdr_dte">2025-07-23</div>
-    `;
-    jest.spyOn(axios, "get").mockResolvedValue({ data: mockHtml });
-
-    // Mock nodemailer
-    const mockSendMail = jest.fn().mockResolvedValue({ messageId: "test-id" });
-    nodemailer.createTransport.mockReturnValue({ sendMail: mockSendMail });
-  });
-
-  afterAll(() => {
-    server.close();
-    jest.restoreAllMocks();
-  });
-
-  test("should return weather data for a valid city", async () => {
-    const response = await request(app).get("/api/weather/London");
-    expect(response.status).toBe(200);
-    expect(response.body).toHaveProperty("temperature");
-    expect(response.body).toHaveProperty("condition");
-  });
-
-  test("should return 400 for an invalid city name", async () => {
-    const response = await request(app).get("/api/weather/x");
-    expect(response.status).toBe(400);
-    expect(response.body.error).toBe(
-      "Invalid city name. Use letters, spaces, apostrophes (') and hyphens (-)"
-    );
-  });
-
-  test("should return 404 for a non-existent city", async () => {
-    jest.spyOn(axios, "get").mockRejectedValue({ response: { status: 404 } });
-    const response = await request(app).get("/api/weather/InvalidCity");
-    expect(response.status).toBe(404);
-    expect(response.body.error).toBe("City not found. Please check the spelling.");
-  });
-
-  test("should return 503 for server errors", async () => {
-    jest.spyOn(axios, "get").mockRejectedValue(new Error("Simulated server error"));
-    const response = await request(app).get("/api/weather/London");
-    expect(response.status).toBe(503);
-    expect(response.body.error).toBe("Weather service temporarily unavailable.");
-  });
-
-  test("should send email alert for selector failure", async () => {
-    process.env.TEMPERATURE_CLASS = "";
-    await request(app).get("/api/weather/London");
-    expect(nodemailer.createTransport).toHaveBeenCalled();
-    expect(nodemailer.createTransport().sendMail).toHaveBeenCalledWith(
-      expect.objectContaining({
-        to: process.env.ADMIN_EMAIL,
-        subject: "Weather API Selector Failure Alert",
-      })
-    );
-  });
-});
-
-describe("Rate Limiting", () => {
-  test("should return 429 when exceeding rate limit for /api/weather", async () => {
-    jest.setTimeout(10000);
-    const apiKey = "test-api-key";
-    const headers = { "x-api-key": apiKey };
-    jest.spyOn(axios, "get").mockResolvedValue({
-      data: `
-        <div class="wtr_tmp_rhs">20°C</div>
-        <div class="wtr_hdr_rhs_ul"><li><span class="wtr_hdr_rhs_val">15°C / 25°C</span></li></div>
-        <div class="wtr_crd_li"><span class="wtr_crd_rhs">70% Humidity, 1010 hPa</span></div>
-        <div class="wtr_tmp_lhs">Sunny</div>
-        <div class="wtr_hdr_dte">2025-07-23</div>
-      `,
-    });
-    for (let i = 0; i < 51; i++) {
-      await request(app).get("/api/weather/London").set(headers);
-    }
-    const response = await request(app).get("/api/weather/London").set(headers);
-    expect(response.status).toBe(429);
-    expect(response.body.error).toBe(
-      "Too many requests to the weather API. Please try again later."
-    );
-  });
-
-  test("should not apply rate limit to different endpoints", async () => {
-    const response = await request(app).get("/api/version");
-    expect(response.status).toBe(200);
-  });
-});
-=======
-jest.mock("axios");
-// jest.mock('../utils/weatherService');
-
-const axios = require("axios");
-const request = require("supertest");
-const { app, server, rateLimiters, stopServer, fetchWeatherData } = require("../server");
-
-process.env.TEMPERATURE_CLASS = "temp-fallback";
-process.env.MIN_MAX_TEMPERATURE_CLASS = "min-max-temp-fallback";
-process.env.HUMIDITY_PRESSURE_CLASS = "humidity-pressure-fallback";
-process.env.CONDITION_CLASS = "condition-fallback";
-process.env.DATE_CLASS = "date-fallback";
-
-
-
-jest.setTimeout(60000);
-
-describe("Weather API Endpoint", () => {
-
-    beforeEach(() => {
-        jest.clearAllMocks();
-        const store = rateLimiters.weather.store;
-        if (store && store.hits) {
-            store.hits = {}; // reset all stored hits
-        }
-
-        axios.get.mockResolvedValue({
-            data: `
-              <html>
-                <div class="temp-fallback">20 °C</div>
-                <div class="min-max-temp-fallback">15 ° - 25 °</div>
-                <div class="humidity-pressure-fallback">60% Humidity 1015 Pressure</div>
-                <div class="condition-fallback">Sunny</div>
-                <div class="date-fallback">2023-12-01</div>
-              </html>
-            `,
-        });
-
-    });
-
-
-    afterAll(() => {
-        stopServer();
-    });
-
-    test("should return weather data for a valid city", async () => {
-        const response = await request(app).get("/api/weather/London");
-        expect(response.status).toBe(200);
-        expect(response.body).toHaveProperty("temperature");
-        expect(response.body).toHaveProperty("condition");
-    });
-
-    test("should return 400 for an invalid city name", async () => {
-        const response = await request(app).get("/api/weather/x");
-        expect(response.status).toBe(400);
-        expect(response.body.error)
-            .toBe("Invalid city name. Use letters, spaces, apostrophes (') and hyphens (-)");
-
-    });
-
-    test('should return 404 for a non-existent city', async () => {
-        const error = new Error("Not Found");
-        error.response = { status: 404 };
-        // Mock all axios.get calls to reject
-        axios.get.mockRejectedValue(error);
-
-        const response = await request(app).get("/api/weather/InvalidCity");
-
-        expect(response.status).toBe(404);
-        expect(response.body.code).toBe("CITY_NOT_FOUND");
-    });
-
-    test("should return 500 for server errors", async () => {
-        const error = new Error("Simulated server error");
-        // Mock all axios.get calls to reject
-        axios.get.mockRejectedValue(error);
-
-        const response = await request(app).get("/api/weather/London");
-        expect(response.status).toBe(500);
-        expect(response.body.error).toBe("Failed to retrieve weather data.");
-        expect(response.body.code).toBe("SERVER_ERROR");
-    });
-});
-
-describe("Rate Limiting", () => {
-    beforeEach(() => {
-        jest.clearAllMocks();
-        axios.get.mockResolvedValue({
-            data: `
-              <html>
-                <div class="temp-fallback">20 °C</div>
-                <div class="min-max-temp-fallback">15 ° - 25 °</div>
-                <div class="humidity-pressure-fallback">60% Humidity 1015 Pressure</div>
-                <div class="condition-fallback">Sunny</div>
-                <div class="date-fallback">2023-12-01</div>
-              </html>
-            `,
-        });
-    });
-
-    test("should return 429 when exceeding rate limit for /api/weather", async () => {
-        const apiKey = "test-api-key"; // Replace with a valid API key if needed
-        const headers = { "x-api-key": apiKey };
-
-        // Simulate exceeding the rate limit
-        for (let i = 0; i < 55; i++) {
-            await request(app).get("/api/weather/London").set(headers);
-        }
-
-        const response = await request(app).get("/api/weather/London").set(headers);
-        expect(response.status).toBe(429);
-        expect(response.body.error).toBe("Too many requests to the weather API. Please try again later.");
-    });
-
-    test("should not apply rate limit to different endpoints", async () => {
-        const response = await request(app).get("/api/version");
-        expect(response.status).toBe(200);
-    });
-});
-
-
->>>>>>> 919f6c99
+jest.mock("axios");
+// jest.mock('../utils/weatherService');
+
+const axios = require("axios");
+const request = require("supertest");
+const { app, server, rateLimiters, stopServer, fetchWeatherData } = require("../server");
+
+process.env.TEMPERATURE_CLASS = "temp-fallback";
+process.env.MIN_MAX_TEMPERATURE_CLASS = "min-max-temp-fallback";
+process.env.HUMIDITY_PRESSURE_CLASS = "humidity-pressure-fallback";
+process.env.CONDITION_CLASS = "condition-fallback";
+process.env.DATE_CLASS = "date-fallback";
+
+
+
+jest.setTimeout(60000);
+
+describe("Weather API Endpoint", () => {
+
+    beforeEach(() => {
+        jest.clearAllMocks();
+        const store = rateLimiters.weather.store;
+        if (store && store.hits) {
+            store.hits = {}; // reset all stored hits
+        }
+
+        axios.get.mockResolvedValue({
+            data: `
+              <html>
+                <div class="temp-fallback">20 °C</div>
+                <div class="min-max-temp-fallback">15 ° - 25 °</div>
+                <div class="humidity-pressure-fallback">60% Humidity 1015 Pressure</div>
+                <div class="condition-fallback">Sunny</div>
+                <div class="date-fallback">2023-12-01</div>
+              </html>
+            `,
+        });
+
+    });
+
+
+    afterAll(() => {
+        stopServer();
+    });
+
+    test("should return weather data for a valid city", async () => {
+        const response = await request(app).get("/api/weather/London");
+        expect(response.status).toBe(200);
+        expect(response.body).toHaveProperty("temperature");
+        expect(response.body).toHaveProperty("condition");
+    });
+
+    test("should return 400 for an invalid city name", async () => {
+        const response = await request(app).get("/api/weather/x");
+        expect(response.status).toBe(400);
+        expect(response.body.error)
+            .toBe("Invalid city name. Use letters, spaces, apostrophes (') and hyphens (-)");
+
+    });
+
+    test('should return 404 for a non-existent city', async () => {
+        const error = new Error("Not Found");
+        error.response = { status: 404 };
+        // Mock all axios.get calls to reject
+        axios.get.mockRejectedValue(error);
+
+        const response = await request(app).get("/api/weather/InvalidCity");
+
+        expect(response.status).toBe(404);
+        expect(response.body.code).toBe("CITY_NOT_FOUND");
+    });
+
+    test("should return 500 for server errors", async () => {
+        const error = new Error("Simulated server error");
+        // Mock all axios.get calls to reject
+        axios.get.mockRejectedValue(error);
+
+        const response = await request(app).get("/api/weather/London");
+        expect(response.status).toBe(500);
+        expect(response.body.error).toBe("Failed to retrieve weather data.");
+        expect(response.body.code).toBe("SERVER_ERROR");
+    });
+});
+
+describe("Rate Limiting", () => {
+    beforeEach(() => {
+        jest.clearAllMocks();
+        axios.get.mockResolvedValue({
+            data: `
+              <html>
+                <div class="temp-fallback">20 °C</div>
+                <div class="min-max-temp-fallback">15 ° - 25 °</div>
+                <div class="humidity-pressure-fallback">60% Humidity 1015 Pressure</div>
+                <div class="condition-fallback">Sunny</div>
+                <div class="date-fallback">2023-12-01</div>
+              </html>
+            `,
+        });
+    });
+
+    test("should return 429 when exceeding rate limit for /api/weather", async () => {
+        const apiKey = "test-api-key"; // Replace with a valid API key if needed
+        const headers = { "x-api-key": apiKey };
+
+        // Simulate exceeding the rate limit
+        for (let i = 0; i < 55; i++) {
+            await request(app).get("/api/weather/London").set(headers);
+        }
+
+        const response = await request(app).get("/api/weather/London").set(headers);
+        expect(response.status).toBe(429);
+        expect(response.body.error).toBe("Too many requests to the weather API. Please try again later.");
+    });
+
+    test("should not apply rate limit to different endpoints", async () => {
+        const response = await request(app).get("/api/version");
+        expect(response.status).toBe(200);
+    });
+});