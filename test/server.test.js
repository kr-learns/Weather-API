<<<<<<< HEAD
jest.mock("axios");
// jest.mock('../utils/weatherService');

const axios = require("axios");
const request = require("supertest");
const { app, server, rateLimiters, stopServer, fetchWeatherData } = require("../server");

process.env.TEMPERATURE_CLASS = "temp-fallback";
process.env.MIN_MAX_TEMPERATURE_CLASS = "min-max-temp-fallback";
process.env.HUMIDITY_PRESSURE_CLASS = "humidity-pressure-fallback";
process.env.CONDITION_CLASS = "condition-fallback";
process.env.DATE_CLASS = "date-fallback";



jest.setTimeout(60000);

describe("Weather API Endpoint", () => {

    beforeEach(() => {
        jest.clearAllMocks();
        const store = rateLimiters.weather.store;
        if (store && store.hits) {
            store.hits = {}; // reset all stored hits
        }

        axios.get.mockResolvedValue({
            data: `
              <html>
                <div class="temp-fallback">20 °C</div>
                <div class="min-max-temp-fallback">15 ° - 25 °</div>
                <div class="humidity-pressure-fallback">60% Humidity 1015 Pressure</div>
                <div class="condition-fallback">Sunny</div>
                <div class="date-fallback">2023-12-01</div>
              </html>
            `,
        });

    });


    afterAll(() => {
        stopServer();
    });

    test("should return weather data for a valid city", async () => {
        const response = await request(app).get("/api/weather/London");
        expect(response.status).toBe(200);
        expect(response.body).toHaveProperty("temperature");
        expect(response.body).toHaveProperty("condition");
    });

    test("should return 400 for an invalid city name", async () => {
        const response = await request(app).get("/api/weather/x");
        expect(response.status).toBe(400);
        expect(response.body.error)
            .toBe("Invalid city name. Use letters, spaces, apostrophes (') and hyphens (-)");

    });

    test('should return 404 for a non-existent city', async () => {
        const error = new Error("Not Found");
        error.response = { status: 404 };
        // Mock all axios.get calls to reject
        axios.get.mockRejectedValue(error);

        const response = await request(app).get("/api/weather/InvalidCity");

        expect(response.status).toBe(404);
        expect(response.body.code).toBe("CITY_NOT_FOUND");
    });

    test("should return 500 for server errors", async () => {
        const error = new Error("Simulated server error");
        // Mock all axios.get calls to reject
        axios.get.mockRejectedValue(error);

        const response = await request(app).get("/api/weather/London");
        expect(response.status).toBe(500);
        expect(response.body.error).toBe("Failed to retrieve weather data.");
        expect(response.body.code).toBe("SERVER_ERROR");
    });
});

describe("Rate Limiting", () => {
    beforeEach(() => {
        jest.clearAllMocks();
        axios.get.mockResolvedValue({
            data: `
              <html>
                <div class="temp-fallback">20 °C</div>
                <div class="min-max-temp-fallback">15 ° - 25 °</div>
                <div class="humidity-pressure-fallback">60% Humidity 1015 Pressure</div>
                <div class="condition-fallback">Sunny</div>
                <div class="date-fallback">2023-12-01</div>
              </html>
            `,
        });
    });

    test("should return 429 when exceeding rate limit for /api/weather", async () => {
        const apiKey = "test-api-key"; // Replace with a valid API key if needed
        const headers = { "x-api-key": apiKey };

        // Simulate exceeding the rate limit
        for (let i = 0; i < 55; i++) {
            await request(app).get("/api/weather/London").set(headers);
        }

        const response = await request(app).get("/api/weather/London").set(headers);
        expect(response.status).toBe(429);
        expect(response.body.error).toBe("Too many requests to the weather API. Please try again later.");
    });

    test("should not apply rate limit to different endpoints", async () => {
        const response = await request(app).get("/api/version");
        expect(response.status).toBe(200);
    });
});

=======
const { TextEncoder, TextDecoder } = require("util");
global.TextEncoder = TextEncoder;
global.TextDecoder = TextDecoder;

const request = require("supertest");
const { app, server } = require("../server");

afterAll((done) => {
  server.close(done); // Ensures server is closed after tests
});

describe("GET /api/version", () => {
  it("should return version info", async () => {
    const res = await request(app).get("/api/version");
    expect(res.statusCode).toBe(200);
    expect(res.body).toHaveProperty("version");
    expect(typeof res.body.version).toBe("string"); // optional: extra validation
  });
});
>>>>>>> 9dc77046
<|MERGE_RESOLUTION|>--- conflicted
+++ resolved
@@ -1,142 +1,122 @@
-<<<<<<< HEAD
-jest.mock("axios");
-// jest.mock('../utils/weatherService');
-
-const axios = require("axios");
-const request = require("supertest");
-const { app, server, rateLimiters, stopServer, fetchWeatherData } = require("../server");
-
-process.env.TEMPERATURE_CLASS = "temp-fallback";
-process.env.MIN_MAX_TEMPERATURE_CLASS = "min-max-temp-fallback";
-process.env.HUMIDITY_PRESSURE_CLASS = "humidity-pressure-fallback";
-process.env.CONDITION_CLASS = "condition-fallback";
-process.env.DATE_CLASS = "date-fallback";
-
-
-
-jest.setTimeout(60000);
-
-describe("Weather API Endpoint", () => {
-
-    beforeEach(() => {
-        jest.clearAllMocks();
-        const store = rateLimiters.weather.store;
-        if (store && store.hits) {
-            store.hits = {}; // reset all stored hits
-        }
-
-        axios.get.mockResolvedValue({
-            data: `
-              <html>
-                <div class="temp-fallback">20 °C</div>
-                <div class="min-max-temp-fallback">15 ° - 25 °</div>
-                <div class="humidity-pressure-fallback">60% Humidity 1015 Pressure</div>
-                <div class="condition-fallback">Sunny</div>
-                <div class="date-fallback">2023-12-01</div>
-              </html>
-            `,
-        });
-
-    });
-
-
-    afterAll(() => {
-        stopServer();
-    });
-
-    test("should return weather data for a valid city", async () => {
-        const response = await request(app).get("/api/weather/London");
-        expect(response.status).toBe(200);
-        expect(response.body).toHaveProperty("temperature");
-        expect(response.body).toHaveProperty("condition");
-    });
-
-    test("should return 400 for an invalid city name", async () => {
-        const response = await request(app).get("/api/weather/x");
-        expect(response.status).toBe(400);
-        expect(response.body.error)
-            .toBe("Invalid city name. Use letters, spaces, apostrophes (') and hyphens (-)");
-
-    });
-
-    test('should return 404 for a non-existent city', async () => {
-        const error = new Error("Not Found");
-        error.response = { status: 404 };
-        // Mock all axios.get calls to reject
-        axios.get.mockRejectedValue(error);
-
-        const response = await request(app).get("/api/weather/InvalidCity");
-
-        expect(response.status).toBe(404);
-        expect(response.body.code).toBe("CITY_NOT_FOUND");
-    });
-
-    test("should return 500 for server errors", async () => {
-        const error = new Error("Simulated server error");
-        // Mock all axios.get calls to reject
-        axios.get.mockRejectedValue(error);
-
-        const response = await request(app).get("/api/weather/London");
-        expect(response.status).toBe(500);
-        expect(response.body.error).toBe("Failed to retrieve weather data.");
-        expect(response.body.code).toBe("SERVER_ERROR");
-    });
-});
-
-describe("Rate Limiting", () => {
-    beforeEach(() => {
-        jest.clearAllMocks();
-        axios.get.mockResolvedValue({
-            data: `
-              <html>
-                <div class="temp-fallback">20 °C</div>
-                <div class="min-max-temp-fallback">15 ° - 25 °</div>
-                <div class="humidity-pressure-fallback">60% Humidity 1015 Pressure</div>
-                <div class="condition-fallback">Sunny</div>
-                <div class="date-fallback">2023-12-01</div>
-              </html>
-            `,
-        });
-    });
-
-    test("should return 429 when exceeding rate limit for /api/weather", async () => {
-        const apiKey = "test-api-key"; // Replace with a valid API key if needed
-        const headers = { "x-api-key": apiKey };
-
-        // Simulate exceeding the rate limit
-        for (let i = 0; i < 55; i++) {
-            await request(app).get("/api/weather/London").set(headers);
-        }
-
-        const response = await request(app).get("/api/weather/London").set(headers);
-        expect(response.status).toBe(429);
-        expect(response.body.error).toBe("Too many requests to the weather API. Please try again later.");
-    });
-
-    test("should not apply rate limit to different endpoints", async () => {
-        const response = await request(app).get("/api/version");
-        expect(response.status).toBe(200);
-    });
-});
-
-=======
-const { TextEncoder, TextDecoder } = require("util");
-global.TextEncoder = TextEncoder;
-global.TextDecoder = TextDecoder;
-
-const request = require("supertest");
-const { app, server } = require("../server");
-
-afterAll((done) => {
-  server.close(done); // Ensures server is closed after tests
-});
-
-describe("GET /api/version", () => {
-  it("should return version info", async () => {
-    const res = await request(app).get("/api/version");
-    expect(res.statusCode).toBe(200);
-    expect(res.body).toHaveProperty("version");
-    expect(typeof res.body.version).toBe("string"); // optional: extra validation
-  });
-});
->>>>>>> 9dc77046
+
+jest.mock("axios");
+// jest.mock('../utils/weatherService');
+
+const axios = require("axios");
+const request = require("supertest");
+const { app, server, rateLimiters, stopServer, fetchWeatherData } = require("../server");
+
+process.env.TEMPERATURE_CLASS = "temp-fallback";
+process.env.MIN_MAX_TEMPERATURE_CLASS = "min-max-temp-fallback";
+process.env.HUMIDITY_PRESSURE_CLASS = "humidity-pressure-fallback";
+process.env.CONDITION_CLASS = "condition-fallback";
+process.env.DATE_CLASS = "date-fallback";
+
+
+
+jest.setTimeout(60000);
+
+describe("Weather API Endpoint", () => {
+
+    beforeEach(() => {
+        jest.clearAllMocks();
+        const store = rateLimiters.weather.store;
+        if (store && store.hits) {
+            store.hits = {}; // reset all stored hits
+        }
+
+        axios.get.mockResolvedValue({
+            data: `
+              <html>
+                <div class="temp-fallback">20 °C</div>
+                <div class="min-max-temp-fallback">15 ° - 25 °</div>
+                <div class="humidity-pressure-fallback">60% Humidity 1015 Pressure</div>
+                <div class="condition-fallback">Sunny</div>
+                <div class="date-fallback">2023-12-01</div>
+              </html>
+            `,
+        });
+
+    });
+
+
+    afterAll(() => {
+        stopServer();
+    });
+
+    test("should return weather data for a valid city", async () => {
+        const response = await request(app).get("/api/weather/London");
+        expect(response.status).toBe(200);
+        expect(response.body).toHaveProperty("temperature");
+        expect(response.body).toHaveProperty("condition");
+    });
+
+    test("should return 400 for an invalid city name", async () => {
+        const response = await request(app).get("/api/weather/x");
+        expect(response.status).toBe(400);
+        expect(response.body.error)
+            .toBe("Invalid city name. Use letters, spaces, apostrophes (') and hyphens (-)");
+
+    });
+
+    test('should return 404 for a non-existent city', async () => {
+        const error = new Error("Not Found");
+        error.response = { status: 404 };
+        // Mock all axios.get calls to reject
+        axios.get.mockRejectedValue(error);
+
+        const response = await request(app).get("/api/weather/InvalidCity");
+
+        expect(response.status).toBe(404);
+        expect(response.body.code).toBe("CITY_NOT_FOUND");
+    });
+
+    test("should return 500 for server errors", async () => {
+        const error = new Error("Simulated server error");
+        // Mock all axios.get calls to reject
+        axios.get.mockRejectedValue(error);
+
+        const response = await request(app).get("/api/weather/London");
+        expect(response.status).toBe(500);
+        expect(response.body.error).toBe("Failed to retrieve weather data.");
+        expect(response.body.code).toBe("SERVER_ERROR");
+    });
+});
+
+describe("Rate Limiting", () => {
+    beforeEach(() => {
+        jest.clearAllMocks();
+        axios.get.mockResolvedValue({
+            data: `
+              <html>
+                <div class="temp-fallback">20 °C</div>
+                <div class="min-max-temp-fallback">15 ° - 25 °</div>
+                <div class="humidity-pressure-fallback">60% Humidity 1015 Pressure</div>
+                <div class="condition-fallback">Sunny</div>
+                <div class="date-fallback">2023-12-01</div>
+              </html>
+            `,
+        });
+    });
+
+    test("should return 429 when exceeding rate limit for /api/weather", async () => {
+        const apiKey = "test-api-key"; // Replace with a valid API key if needed
+        const headers = { "x-api-key": apiKey };
+
+        // Simulate exceeding the rate limit
+        for (let i = 0; i < 55; i++) {
+            await request(app).get("/api/weather/London").set(headers);
+        }
+
+        const response = await request(app).get("/api/weather/London").set(headers);
+        expect(response.status).toBe(429);
+        expect(response.body.error).toBe("Too many requests to the weather API. Please try again later.");
+    });
+
+    test("should not apply rate limit to different endpoints", async () => {
+        const response = await request(app).get("/api/version");
+        expect(response.status).toBe(200);
+    });
+});
+
+